--- conflicted
+++ resolved
@@ -395,7 +395,6 @@
 		D04799A0196678F20066B267 /* ObjectiveCBridgingSpec.swift in Sources */ = {isa = PBXBuildFile; fileRef = D047999E196678F20066B267 /* ObjectiveCBridgingSpec.swift */; };
 		D095745519733BAD002D44C1 /* swiftz_core.framework in Frameworks */ = {isa = PBXBuildFile; fileRef = D095745419733BAD002D44C1 /* swiftz_core.framework */; };
 		D095745619733BB1002D44C1 /* swiftz_core.framework in Frameworks */ = {isa = PBXBuildFile; fileRef = D095745419733BAD002D44C1 /* swiftz_core.framework */; };
-<<<<<<< HEAD
 		D095745819733F74002D44C1 /* AtomicSpec.swift in Sources */ = {isa = PBXBuildFile; fileRef = D095745719733F74002D44C1 /* AtomicSpec.swift */; };
 		D095745919733F74002D44C1 /* AtomicSpec.swift in Sources */ = {isa = PBXBuildFile; fileRef = D095745719733F74002D44C1 /* AtomicSpec.swift */; };
 		D095745B197341C2002D44C1 /* BagSpec.swift in Sources */ = {isa = PBXBuildFile; fileRef = D095745A197341C2002D44C1 /* BagSpec.swift */; };
@@ -404,10 +403,8 @@
 		D095745F197344E3002D44C1 /* DisposableSpec.swift in Sources */ = {isa = PBXBuildFile; fileRef = D095745D197344E3002D44C1 /* DisposableSpec.swift */; };
 		D09574611973506C002D44C1 /* SchedulerSpec.swift in Sources */ = {isa = PBXBuildFile; fileRef = D09574601973506C002D44C1 /* SchedulerSpec.swift */; };
 		D09574621973506C002D44C1 /* SchedulerSpec.swift in Sources */ = {isa = PBXBuildFile; fileRef = D09574601973506C002D44C1 /* SchedulerSpec.swift */; };
-=======
 		D0E3CF551973AFC7004FD181 /* Errors.swift in Sources */ = {isa = PBXBuildFile; fileRef = D0E3CF541973AFC7004FD181 /* Errors.swift */; };
 		D0E3CF561973AFC7004FD181 /* Errors.swift in Sources */ = {isa = PBXBuildFile; fileRef = D0E3CF541973AFC7004FD181 /* Errors.swift */; };
->>>>>>> 69fbe148
 /* End PBXBuildFile section */
 
 /* Begin PBXContainerItemProxy section */
@@ -879,14 +876,11 @@
 		D0479999196673AC0066B267 /* Quick.framework */ = {isa = PBXFileReference; lastKnownFileType = wrapper.framework; path = Quick.framework; sourceTree = BUILT_PRODUCTS_DIR; };
 		D047999E196678F20066B267 /* ObjectiveCBridgingSpec.swift */ = {isa = PBXFileReference; fileEncoding = 4; lastKnownFileType = sourcecode.swift; path = ObjectiveCBridgingSpec.swift; sourceTree = "<group>"; };
 		D095745419733BAD002D44C1 /* swiftz_core.framework */ = {isa = PBXFileReference; lastKnownFileType = wrapper.framework; name = swiftz_core.framework; path = "../../../../../../../../../Library/Developer/Xcode/DerivedData/ReactiveCocoa-fvhormsvfcxumbbehgudvscdctdn/Build/Products/Debug/swiftz_core.framework"; sourceTree = "<group>"; };
-<<<<<<< HEAD
 		D095745719733F74002D44C1 /* AtomicSpec.swift */ = {isa = PBXFileReference; fileEncoding = 4; lastKnownFileType = sourcecode.swift; path = AtomicSpec.swift; sourceTree = "<group>"; };
 		D095745A197341C2002D44C1 /* BagSpec.swift */ = {isa = PBXFileReference; fileEncoding = 4; lastKnownFileType = sourcecode.swift; path = BagSpec.swift; sourceTree = "<group>"; };
 		D095745D197344E3002D44C1 /* DisposableSpec.swift */ = {isa = PBXFileReference; fileEncoding = 4; lastKnownFileType = sourcecode.swift; path = DisposableSpec.swift; sourceTree = "<group>"; };
 		D09574601973506C002D44C1 /* SchedulerSpec.swift */ = {isa = PBXFileReference; fileEncoding = 4; lastKnownFileType = sourcecode.swift; path = SchedulerSpec.swift; sourceTree = "<group>"; };
-=======
 		D0E3CF541973AFC7004FD181 /* Errors.swift */ = {isa = PBXFileReference; fileEncoding = 4; lastKnownFileType = sourcecode.swift; path = Errors.swift; sourceTree = "<group>"; };
->>>>>>> 69fbe148
 /* End PBXFileReference section */
 
 /* Begin PBXFrameworksBuildPhase section */
