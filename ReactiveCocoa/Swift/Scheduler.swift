//
//  Scheduler.swift
//  ReactiveCocoa
//
//  Created by Justin Spahr-Summers on 2014-06-02.
//  Copyright (c) 2014 GitHub. All rights reserved.
//

import Foundation

/// Represents a serial queue of work items.
public protocol SchedulerProtocol {
	/// Enqueues an action on the scheduler.
	///
	/// When the work is executed depends on the scheduler in use.
	///
<<<<<<< HEAD
	/// Optionally returns a disposable that can be used to cancel the work
	/// before it begins.
	@discardableResult
	func schedule(_ action: () -> Void) -> Disposable?
=======
	/// - returns: Optional `Disposable` that can be used to cancel the work
	///            before it begins.
	func schedule(action: () -> Void) -> Disposable?
>>>>>>> f214c9d5
}

/// A particular kind of scheduler that supports enqueuing actions at future
/// dates.
public protocol DateSchedulerProtocol: SchedulerProtocol {
	/// The current date, as determined by this scheduler.
	///
<<<<<<< HEAD
	/// This can be implemented to deterministic return a known date (e.g., for
	/// testing purposes).
	var currentDate: Date { get }

	/// Schedules an action for execution at or after the given date.
	///
	/// Optionally returns a disposable that can be used to cancel the work
	/// before it begins.
	@discardableResult
	func schedule(after date: Date, action: () -> Void) -> Disposable?
=======
	/// This can be implemented to deterministically return a known date (e.g.,
	/// for testing purposes).
	var currentDate: NSDate { get }

	/// Schedules an action for execution at or after the given date.
	///
	/// - parameters:
	///   - date: Starting time.
	///   - action: Closure of the action to perform.
	///
	/// - returns: Optional `Disposable` that can be used to cancel the work
	///            before it begins.
	func scheduleAfter(date: NSDate, action: () -> Void) -> Disposable?
>>>>>>> f214c9d5

	/// Schedules a recurring action at the given interval, beginning at the
	/// given date.
	///
	/// - parameters:
	///   - date: Starting time.
	///   - repeatingEvery: Repetition interval.
	///   - withLeeway: Some delta for repetition.
	///   - action: Closure of the action to perform.
	///
<<<<<<< HEAD
	/// Optionally returns a disposable that can be used to cancel the work
	/// before it begins.
	@discardableResult
	func schedule(after date: Date, interval: TimeInterval, leeway: TimeInterval, action: () -> Void) -> Disposable?
=======
	/// - returns: Optional `Disposable` that can be used to cancel the work
	///            before it begins.
	func scheduleAfter(date: NSDate, repeatingEvery: NSTimeInterval, withLeeway: NSTimeInterval, action: () -> Void) -> Disposable?
>>>>>>> f214c9d5
}

/// A scheduler that performs all work synchronously.
public final class ImmediateScheduler: SchedulerProtocol {
	public init() {}

<<<<<<< HEAD
	@discardableResult
	public func schedule(_ action: () -> Void) -> Disposable? {
=======
	/// Immediately calls passed in `action`.
	///
	/// - parameters:
	///   - action: Closure of the action to perform.
	///
	/// - returns: `nil`.
	public func schedule(action: () -> Void) -> Disposable? {
>>>>>>> f214c9d5
		action()
		return nil
	}
}

/// A scheduler that performs all work on the main queue, as soon as possible.
///
/// If the caller is already running on the main queue when an action is
/// scheduled, it may be run synchronously. However, ordering between actions
/// will always be preserved.
public final class UIScheduler: SchedulerProtocol {
	private static let dispatchSpecificKey = DispatchSpecificKey<UInt8>()
	private static let dispatchSpecificValue = UInt8.max
	private static var __once: () = {
			DispatchQueue.main.setSpecific(key: UIScheduler.dispatchSpecificKey,
			                               value: dispatchSpecificValue)
	}()

	private var queueLength: Int32 = 0

	/// Initializes `UIScheduler`
	public init() {
		/// This call is to ensure the main queue has been setup appropriately
		/// for `UIScheduler`. It is only called once during the application
		/// lifetime, since Swift has a `dispatch_once` like mechanism to
		/// lazily initialize global variables and static variables.
		_ = UIScheduler.__once
	}

<<<<<<< HEAD
	@discardableResult
	public func schedule(_ action: () -> Void) -> Disposable? {
=======
	/// Queues an action to be performed on main queue. If the action is called
	/// on the main thread and no work is queued, no scheduling takes place and
	/// the action is called instantly.
	///
	/// - parameters:
	///   - action: Closure of the action to perform on the main thread.
	///
	/// - returns: `Disposable` that can be used to cancel the work before it
	///            begins.
	public func schedule(action: () -> Void) -> Disposable? {
>>>>>>> f214c9d5
		let disposable = SimpleDisposable()
		let actionAndDecrement = {
			if !disposable.isDisposed {
				action()
			}

			OSAtomicDecrement32(&self.queueLength)
		}

		let queued = OSAtomicIncrement32(&queueLength)

		// If we're already running on the main queue, and there isn't work
		// already enqueued, we can skip scheduling and just execute directly.
		if queued == 1 && DispatchQueue.getSpecific(key: UIScheduler.dispatchSpecificKey) == UIScheduler.dispatchSpecificValue {
			actionAndDecrement()
		} else {
			DispatchQueue.main.async(execute: actionAndDecrement)
		}

		return disposable
	}
}

/// A scheduler backed by a serial GCD queue.
public final class QueueScheduler: DateSchedulerProtocol {
	/// A singleton QueueScheduler that always targets the main thread's GCD
	/// queue.
	///
	/// Unlike UIScheduler, this scheduler supports scheduling for a future
	/// date, and will always schedule asynchronously (even if already running
	/// on the main thread).
	public static let main = QueueScheduler(internalQueue: DispatchQueue.main)

	public var currentDate: Date {
		return Date()
	}

	internal let queue: DispatchQueue
	
	internal init(internalQueue: DispatchQueue) {
		queue = internalQueue
	}
<<<<<<< HEAD

	/// Initializes a scheduler that will target the given queue with its work.
=======
	
	/// Initializes a scheduler that will target the given queue with its
	/// work.
>>>>>>> f214c9d5
	///
	/// - note: Even if the queue is concurrent, all work items enqueued with
	///         the `QueueScheduler` will be serial with respect to each other.
	///
<<<<<<< HEAD
	/// - warning: Obsoleted in OS X 10.11
	@available(OSX, deprecated:10.10, obsoleted:10.11, message:"Use init(qos:, name:) instead")
	@available(iOS, deprecated:8.0, obsoleted:9.0, message:"Use init(qos:, name:) instead.")
	public convenience init(queue: DispatchQueue, name: String = "org.reactivecocoa.ReactiveCocoa.QueueScheduler") {
		self.init(internalQueue: DispatchQueue(label: name, attributes: [.serial], target: queue))
	}

	/// Initializes a scheduler that will target a new serial
	/// queue with the given quality of service class.
	@available(OSX 10.10, *)
	public convenience init(qos: DispatchQoS = .default, name: String = "org.reactivecocoa.ReactiveCocoa.QueueScheduler") {
		// TODO/FIXME [@liscio]: This seems really silly to have to implement in this manner, and I suspect that Dispatch either needs to be cleaned up to merge these concepts in some way, or we need to change the initialization API.
		//
		// In a nutshell, declaring the qos parameter as DispatchQueueAttributes would allow the caller to specify additional OptionSet values that get stashed into the queue attributes. Instead we just want to specify a specific QoS value which then gets translated into the attributes option flag.

		let qosAttribute: DispatchQueueAttributes
		switch qos {
		case DispatchQoS.userInteractive:
			qosAttribute = .qosUserInteractive
		case DispatchQoS.userInitiated:
			qosAttribute = .qosUserInitiated
		case DispatchQoS.background:
			qosAttribute = .qosBackground
		case DispatchQoS.utility:
			qosAttribute = .qosUtility
		default:
			qosAttribute = .qosDefault
		}

		self.init(internalQueue: DispatchQueue(label: name, attributes: [.serial, qosAttribute]))
	}

	@discardableResult
	public func schedule(_ action: () -> Void) -> Disposable? {
=======
  	/// - warning: Obsoleted in OS X 10.11.
	@available(OSX, deprecated=10.10, obsoleted=10.11, message="Use init(qos:, name:) instead")
	public convenience init(queue: dispatch_queue_t, name: String = "org.reactivecocoa.ReactiveCocoa.QueueScheduler") {
		self.init(internalQueue: dispatch_queue_create(name, DISPATCH_QUEUE_SERIAL))
		dispatch_set_target_queue(self.queue, queue)
	}

	/// A singleton `QueueScheduler` that always targets the main thread's GCD
	/// queue.
	///
	/// - note: Unlike `UIScheduler`, this scheduler supports scheduling for a
	///         future date, and will always schedule asynchronously (even if 
	///         already running on the main thread).
	public static let mainQueueScheduler = QueueScheduler(internalQueue: dispatch_get_main_queue())
	
	public var currentDate: NSDate {
		return NSDate()
	}

	/// Initializes a scheduler that will target a new serial queue with the
	/// given quality of service class.
	///
	/// - parameters:
	///   - qos: Dispatch queue's QoS value.
	///   - name: Name for the queue in the form of reverse domain.
	@available(iOS 8, watchOS 2, OSX 10.10, *)
	public convenience init(qos: dispatch_qos_class_t = QOS_CLASS_DEFAULT, name: String = "org.reactivecocoa.ReactiveCocoa.QueueScheduler") {
		self.init(internalQueue: dispatch_queue_create(name, dispatch_queue_attr_make_with_qos_class(DISPATCH_QUEUE_SERIAL, qos, 0)))
	}

	/// Schedules action for dispatch on internal queue
	///
	/// - parameters:
	///   - action: Closure of the action to schedule.
	///
	/// - returns: `Disposable` that can be used to cancel the work before it
	///            begins.
	public func schedule(action: () -> Void) -> Disposable? {
>>>>>>> f214c9d5
		let d = SimpleDisposable()

		queue.async {
			if !d.isDisposed {
				action()
			}
		}

		return d
	}

	private func wallTime(with date: Date) -> DispatchWallTime {
		let (seconds, frac) = modf(date.timeIntervalSince1970)

		let nsec: Double = frac * Double(NSEC_PER_SEC)
		let walltime = timespec(tv_sec: Int(seconds), tv_nsec: Int(nsec))

		return DispatchWallTime(time: walltime)
	}

<<<<<<< HEAD
	@discardableResult
	public func schedule(after date: Date, action: () -> Void) -> Disposable? {
=======
	/// Schedules an action for execution at or after the given date.
	///
	/// - parameters:
	///   - date: Starting time.
	///   - action: Closure of the action to perform.
	///
	/// - returns: Optional `Disposable` that can be used to cancel the work
	///            before it begins.
	public func scheduleAfter(date: NSDate, action: () -> Void) -> Disposable? {
>>>>>>> f214c9d5
		let d = SimpleDisposable()

		queue.after(walltime: wallTime(with: date)) {
			if !d.isDisposed {
				action()
			}
		}

		return d
	}

	/// Schedules a recurring action at the given interval and beginning at the
	/// given start time. A reasonable default timer interval leeway is
	/// provided.
	///
	/// - parameters:
	///   - date: Date to schedule the first action for.
	///   - repeatingEvery: Repetition interval.
	///   - action: Closure of the action to repeat.
	///
<<<<<<< HEAD
	/// Optionally returns a disposable that can be used to cancel the work
	/// before it begins.
	@discardableResult
	public func schedule(after date: Date, interval: TimeInterval, action: () -> Void) -> Disposable? {
=======
	/// - returns: Optional disposable that can be used to cancel the work
	///            before it begins.
	public func scheduleAfter(date: NSDate, repeatingEvery: NSTimeInterval, action: () -> Void) -> Disposable? {
>>>>>>> f214c9d5
		// Apple's "Power Efficiency Guide for Mac Apps" recommends a leeway of
		// at least 10% of the timer interval.
		return schedule(after: date, interval: interval, leeway: interval * 0.1, action: action)
	}

<<<<<<< HEAD
	@discardableResult
	public func schedule(after date: Date, interval: TimeInterval, leeway: TimeInterval, action: () -> Void) -> Disposable? {
		precondition(interval >= 0)
=======
	/// Schedules a recurring action at the given interval with provided leeway,
	/// beginning at the given start time.
	///
	/// - parameters:
	///   - date: Date to schedule the first action for.
	///   - repeatingEvery: Repetition interval.
	///   - leeway: Some delta for repetition interval.
	///   - action: Closure of the action to repeat.
	///
	/// - returns: Optional `Disposable` that can be used to cancel the work
	///            before it begins.
	public func scheduleAfter(date: NSDate, repeatingEvery: NSTimeInterval, withLeeway leeway: NSTimeInterval, action: () -> Void) -> Disposable? {
		precondition(repeatingEvery >= 0)
>>>>>>> f214c9d5
		precondition(leeway >= 0)

		let nsecInterval = interval * Double(NSEC_PER_SEC)
		let nsecLeeway = leeway * Double(NSEC_PER_SEC)

		let timer = DispatchSource.timer(flags: DispatchSource.TimerFlags(rawValue: UInt(0)), queue: queue)
		timer.scheduleRepeating(wallDeadline: wallTime(with: date),
		                        interval: .nanoseconds(Int(nsecInterval)),
		                        leeway: .nanoseconds(Int(nsecLeeway)))
		timer.setEventHandler(handler: action)
		timer.resume()

		return ActionDisposable {
			timer.cancel()
		}
	}
}

/// A scheduler that implements virtualized time, for use in testing.
public final class TestScheduler: DateSchedulerProtocol {
	private final class ScheduledAction {
		let date: Date
		let action: () -> Void

		init(date: Date, action: () -> Void) {
			self.date = date
			self.action = action
		}

		func less(_ rhs: ScheduledAction) -> Bool {
			return date.compare(rhs.date) == .orderedAscending
		}
	}

	private let lock = RecursiveLock()
	private var _currentDate: Date

	/// The virtual date that the scheduler is currently at.
	public var currentDate: Date {
		let d: Date

		lock.lock()
		d = _currentDate
		lock.unlock()

		return d
	}

	private var scheduledActions: [ScheduledAction] = []

	/// Initializes a TestScheduler with the given start date.
<<<<<<< HEAD
	public init(startDate: Date = Date(timeIntervalSinceReferenceDate: 0)) {
=======
	///
	/// - parameters:
	///   - startDate: The start date of the scheduler.
	public init(startDate: NSDate = NSDate(timeIntervalSinceReferenceDate: 0)) {
>>>>>>> f214c9d5
		lock.name = "org.reactivecocoa.ReactiveCocoa.TestScheduler"
		_currentDate = startDate
	}

	private func schedule(_ action: ScheduledAction) -> Disposable {
		lock.lock()
		scheduledActions.append(action)
		scheduledActions.sort { $0.less($1) }
		lock.unlock()

		return ActionDisposable {
			self.lock.lock()
			self.scheduledActions = self.scheduledActions.filter { $0 !== action }
			self.lock.unlock()
		}
	}

<<<<<<< HEAD
	@discardableResult
	public func schedule(_ action: () -> Void) -> Disposable? {
=======
	/// Enqueues an action on the scheduler.
	///
	/// - note: The work is executed on `currentDate` as it is understood by the
	///         scheduler.
	///
	/// - parameters:
	///   - action: An action that will be performed on scheduler's
	///             `currentDate`.
	///
	/// - returns: Optional `Disposable` that can be used to cancel the work
	///            before it begins.
	public func schedule(action: () -> Void) -> Disposable? {
>>>>>>> f214c9d5
		return schedule(ScheduledAction(date: currentDate, action: action))
	}

	/// Schedules an action for execution at or after the given date.
	///
<<<<<<< HEAD
	/// Optionally returns a disposable that can be used to cancel the work
	/// before it begins.
	@discardableResult
	public func schedule(after delay: TimeInterval, action: () -> Void) -> Disposable? {
		return schedule(after: currentDate.addingTimeInterval(delay), action: action)
=======
	/// - parameters:
	///   - date: Starting date.
	///   - action: Closure of the action to perform.
	///
	/// - returns: Optional disposable that can be used to cancel the work
	///            before it begins.
	public func scheduleAfter(interval: NSTimeInterval, action: () -> Void) -> Disposable? {
		return scheduleAfter(currentDate.dateByAddingTimeInterval(interval), action: action)
>>>>>>> f214c9d5
	}

	@discardableResult
	public func schedule(after date: Date, action: () -> Void) -> Disposable? {
		return schedule(ScheduledAction(date: date, action: action))
	}

<<<<<<< HEAD
	private func schedule(after date: Date, interval: TimeInterval, disposable: SerialDisposable, action: () -> Void) {
		precondition(interval >= 0)
=======
	/// Schedules a recurring action at the given interval, beginning at the
	/// given start time
	///
	/// - parameters:
	///   - date: Date to schedule the first action for.
	///   - repeatingEvery: Repetition interval.
	///   - action: Closure of the action to repeat.
	///
	/// - returns: Optional `Disposable` that can be used to cancel the work
	///            before it begins.
	private func scheduleAfter(date: NSDate, repeatingEvery: NSTimeInterval, disposable: SerialDisposable, action: () -> Void) {
		precondition(repeatingEvery >= 0)
>>>>>>> f214c9d5

		disposable.innerDisposable = schedule(after: date) { [unowned self] in
			action()
			self.schedule(after: date.addingTimeInterval(interval), interval: interval, disposable: disposable, action: action)
		}
	}

	/// Schedules a recurring action at the given interval, beginning at the
	/// given interval (counted from `currentDate`).
	///
<<<<<<< HEAD
	/// Optionally returns a disposable that can be used to cancel the work
	/// before it begins.
	@discardableResult
	public func schedule(after delay: TimeInterval, interval: TimeInterval, leeway: TimeInterval = 0, action: () -> Void) -> Disposable? {
		return schedule(after: currentDate.addingTimeInterval(delay), interval: interval, leeway: leeway, action: action)
	}

	@discardableResult
	public func schedule(after date: Date, interval: TimeInterval, leeway: TimeInterval = 0, action: () -> Void) -> Disposable? {
=======
	/// - parameters:
	///   - interval: Interval to add to `currentDate`.
	///   - repeatingEvery: Repetition interval.
	///	  - leeway: Some delta for repetition interval.
	///   - action: Closure of the action to repeat.
	///
	/// - returns: Optional `Disposable` that can be used to cancel the work
	///            before it begins.
	public func scheduleAfter(interval: NSTimeInterval, repeatingEvery: NSTimeInterval, withLeeway leeway: NSTimeInterval = 0, action: () -> Void) -> Disposable? {
		return scheduleAfter(currentDate.dateByAddingTimeInterval(interval), repeatingEvery: repeatingEvery, withLeeway: leeway, action: action)
	}

	/// Schedules a recurring action at the given interval with
	/// provided leeway, beginning at the given start time.
	///
	/// - parameters:
	///   - date: Date to schedule the first action for.
	///   - repeatingEvery: Repetition interval.
	///	  - leeway: Some delta for repetition interval.
	///   - action: Closure of the action to repeat.
	///
	/// - returns: Optional `Disposable` that can be used to cancel the work
	///	           before it begins.
	public func scheduleAfter(date: NSDate, repeatingEvery: NSTimeInterval, withLeeway: NSTimeInterval = 0, action: () -> Void) -> Disposable? {
>>>>>>> f214c9d5
		let disposable = SerialDisposable()
		schedule(after: date, interval: interval, disposable: disposable, action: action)
		return disposable
	}

	/// Advances the virtualized clock by an extremely tiny interval, dequeuing
	/// and executing any actions along the way.
	///
	/// This is intended to be used as a way to execute actions that have been
	/// scheduled to run as soon as possible.
	public func advance() {
		advance(by: DBL_EPSILON)
	}

	/// Advances the virtualized clock by the given interval, dequeuing and
	/// executing any actions along the way.
<<<<<<< HEAD
	public func advance(by interval: TimeInterval) {
=======
	///
	/// - parameters:
	///   - interval: Interval by which the current date will be advanced.
	public func advanceByInterval(interval: NSTimeInterval) {
>>>>>>> f214c9d5
		lock.lock()
		advance(to: currentDate.addingTimeInterval(interval))
		lock.unlock()
	}

	/// Advances the virtualized clock to the given future date, dequeuing and
	/// executing any actions up until that point.
<<<<<<< HEAD
	public func advance(to newDate: Date) {
=======
	///
	/// - parameters:
	///   - newDate: Future date to which the virtual clock will be advanced.
	public func advanceToDate(newDate: NSDate) {
>>>>>>> f214c9d5
		lock.lock()

		assert(currentDate.compare(newDate) != .orderedDescending)

		while scheduledActions.count > 0 {
			if newDate.compare(scheduledActions[0].date) == .orderedAscending {
				break
			}

			_currentDate = scheduledActions[0].date

			let scheduledAction = scheduledActions.remove(at: 0)
			scheduledAction.action()
		}

		_currentDate = newDate

		lock.unlock()
	}

	/// Dequeues and executes all scheduled actions, leaving the scheduler's
	/// date at `NSDate.distantFuture()`.
	public func run() {
		advance(to: Date.distantFuture)
	}
}<|MERGE_RESOLUTION|>--- conflicted
+++ resolved
@@ -14,16 +14,10 @@
 	///
 	/// When the work is executed depends on the scheduler in use.
 	///
-<<<<<<< HEAD
-	/// Optionally returns a disposable that can be used to cancel the work
-	/// before it begins.
+	/// - returns: Optional `Disposable` that can be used to cancel the work
+	///            before it begins.
 	@discardableResult
 	func schedule(_ action: () -> Void) -> Disposable?
-=======
-	/// - returns: Optional `Disposable` that can be used to cancel the work
-	///            before it begins.
-	func schedule(action: () -> Void) -> Disposable?
->>>>>>> f214c9d5
 }
 
 /// A particular kind of scheduler that supports enqueuing actions at future
@@ -31,21 +25,9 @@
 public protocol DateSchedulerProtocol: SchedulerProtocol {
 	/// The current date, as determined by this scheduler.
 	///
-<<<<<<< HEAD
-	/// This can be implemented to deterministic return a known date (e.g., for
-	/// testing purposes).
-	var currentDate: Date { get }
-
-	/// Schedules an action for execution at or after the given date.
-	///
-	/// Optionally returns a disposable that can be used to cancel the work
-	/// before it begins.
-	@discardableResult
-	func schedule(after date: Date, action: () -> Void) -> Disposable?
-=======
 	/// This can be implemented to deterministically return a known date (e.g.,
 	/// for testing purposes).
-	var currentDate: NSDate { get }
+	var currentDate: Date { get }
 
 	/// Schedules an action for execution at or after the given date.
 	///
@@ -55,8 +37,8 @@
 	///
 	/// - returns: Optional `Disposable` that can be used to cancel the work
 	///            before it begins.
-	func scheduleAfter(date: NSDate, action: () -> Void) -> Disposable?
->>>>>>> f214c9d5
+	@discardableResult
+	func schedule(after date: Date, action: () -> Void) -> Disposable?
 
 	/// Schedules a recurring action at the given interval, beginning at the
 	/// given date.
@@ -67,34 +49,24 @@
 	///   - withLeeway: Some delta for repetition.
 	///   - action: Closure of the action to perform.
 	///
-<<<<<<< HEAD
-	/// Optionally returns a disposable that can be used to cancel the work
-	/// before it begins.
+	/// - returns: Optional `Disposable` that can be used to cancel the work
+	///            before it begins.
 	@discardableResult
 	func schedule(after date: Date, interval: TimeInterval, leeway: TimeInterval, action: () -> Void) -> Disposable?
-=======
-	/// - returns: Optional `Disposable` that can be used to cancel the work
-	///            before it begins.
-	func scheduleAfter(date: NSDate, repeatingEvery: NSTimeInterval, withLeeway: NSTimeInterval, action: () -> Void) -> Disposable?
->>>>>>> f214c9d5
 }
 
 /// A scheduler that performs all work synchronously.
 public final class ImmediateScheduler: SchedulerProtocol {
 	public init() {}
 
-<<<<<<< HEAD
+	/// Immediately calls passed in `action`.
+	///
+	/// - parameters:
+	///   - action: Closure of the action to perform.
+	///
+	/// - returns: `nil`.
 	@discardableResult
 	public func schedule(_ action: () -> Void) -> Disposable? {
-=======
-	/// Immediately calls passed in `action`.
-	///
-	/// - parameters:
-	///   - action: Closure of the action to perform.
-	///
-	/// - returns: `nil`.
-	public func schedule(action: () -> Void) -> Disposable? {
->>>>>>> f214c9d5
 		action()
 		return nil
 	}
@@ -124,10 +96,6 @@
 		_ = UIScheduler.__once
 	}
 
-<<<<<<< HEAD
-	@discardableResult
-	public func schedule(_ action: () -> Void) -> Disposable? {
-=======
 	/// Queues an action to be performed on main queue. If the action is called
 	/// on the main thread and no work is queued, no scheduling takes place and
 	/// the action is called instantly.
@@ -137,8 +105,8 @@
 	///
 	/// - returns: `Disposable` that can be used to cancel the work before it
 	///            begins.
-	public func schedule(action: () -> Void) -> Disposable? {
->>>>>>> f214c9d5
+	@discardableResult
+	public func schedule(_ action: () -> Void) -> Disposable? {
 		let disposable = SimpleDisposable()
 		let actionAndDecrement = {
 			if !disposable.isDisposed {
@@ -164,12 +132,12 @@
 
 /// A scheduler backed by a serial GCD queue.
 public final class QueueScheduler: DateSchedulerProtocol {
-	/// A singleton QueueScheduler that always targets the main thread's GCD
+	/// A singleton `QueueScheduler` that always targets the main thread's GCD
 	/// queue.
 	///
-	/// Unlike UIScheduler, this scheduler supports scheduling for a future
-	/// date, and will always schedule asynchronously (even if already running
-	/// on the main thread).
+	/// - note: Unlike `UIScheduler`, this scheduler supports scheduling for a
+	///         future date, and will always schedule asynchronously (even if 
+	///         already running on the main thread).
 	public static let main = QueueScheduler(internalQueue: DispatchQueue.main)
 
 	public var currentDate: Date {
@@ -181,19 +149,13 @@
 	internal init(internalQueue: DispatchQueue) {
 		queue = internalQueue
 	}
-<<<<<<< HEAD
-
-	/// Initializes a scheduler that will target the given queue with its work.
-=======
 	
 	/// Initializes a scheduler that will target the given queue with its
 	/// work.
->>>>>>> f214c9d5
 	///
 	/// - note: Even if the queue is concurrent, all work items enqueued with
 	///         the `QueueScheduler` will be serial with respect to each other.
 	///
-<<<<<<< HEAD
 	/// - warning: Obsoleted in OS X 10.11
 	@available(OSX, deprecated:10.10, obsoleted:10.11, message:"Use init(qos:, name:) instead")
 	@available(iOS, deprecated:8.0, obsoleted:9.0, message:"Use init(qos:, name:) instead.")
@@ -201,8 +163,12 @@
 		self.init(internalQueue: DispatchQueue(label: name, attributes: [.serial], target: queue))
 	}
 
-	/// Initializes a scheduler that will target a new serial
-	/// queue with the given quality of service class.
+	/// Initializes a scheduler that will target a new serial queue with the
+	/// given quality of service class.
+	///
+	/// - parameters:
+	///   - qos: Dispatch queue's QoS value.
+	///   - name: Name for the queue in the form of reverse domain.
 	@available(OSX 10.10, *)
 	public convenience init(qos: DispatchQoS = .default, name: String = "org.reactivecocoa.ReactiveCocoa.QueueScheduler") {
 		// TODO/FIXME [@liscio]: This seems really silly to have to implement in this manner, and I suspect that Dispatch either needs to be cleaned up to merge these concepts in some way, or we need to change the initialization API.
@@ -226,39 +192,6 @@
 		self.init(internalQueue: DispatchQueue(label: name, attributes: [.serial, qosAttribute]))
 	}
 
-	@discardableResult
-	public func schedule(_ action: () -> Void) -> Disposable? {
-=======
-  	/// - warning: Obsoleted in OS X 10.11.
-	@available(OSX, deprecated=10.10, obsoleted=10.11, message="Use init(qos:, name:) instead")
-	public convenience init(queue: dispatch_queue_t, name: String = "org.reactivecocoa.ReactiveCocoa.QueueScheduler") {
-		self.init(internalQueue: dispatch_queue_create(name, DISPATCH_QUEUE_SERIAL))
-		dispatch_set_target_queue(self.queue, queue)
-	}
-
-	/// A singleton `QueueScheduler` that always targets the main thread's GCD
-	/// queue.
-	///
-	/// - note: Unlike `UIScheduler`, this scheduler supports scheduling for a
-	///         future date, and will always schedule asynchronously (even if 
-	///         already running on the main thread).
-	public static let mainQueueScheduler = QueueScheduler(internalQueue: dispatch_get_main_queue())
-	
-	public var currentDate: NSDate {
-		return NSDate()
-	}
-
-	/// Initializes a scheduler that will target a new serial queue with the
-	/// given quality of service class.
-	///
-	/// - parameters:
-	///   - qos: Dispatch queue's QoS value.
-	///   - name: Name for the queue in the form of reverse domain.
-	@available(iOS 8, watchOS 2, OSX 10.10, *)
-	public convenience init(qos: dispatch_qos_class_t = QOS_CLASS_DEFAULT, name: String = "org.reactivecocoa.ReactiveCocoa.QueueScheduler") {
-		self.init(internalQueue: dispatch_queue_create(name, dispatch_queue_attr_make_with_qos_class(DISPATCH_QUEUE_SERIAL, qos, 0)))
-	}
-
 	/// Schedules action for dispatch on internal queue
 	///
 	/// - parameters:
@@ -266,8 +199,8 @@
 	///
 	/// - returns: `Disposable` that can be used to cancel the work before it
 	///            begins.
-	public func schedule(action: () -> Void) -> Disposable? {
->>>>>>> f214c9d5
+	@discardableResult
+	public func schedule(_ action: () -> Void) -> Disposable? {
 		let d = SimpleDisposable()
 
 		queue.async {
@@ -288,10 +221,6 @@
 		return DispatchWallTime(time: walltime)
 	}
 
-<<<<<<< HEAD
-	@discardableResult
-	public func schedule(after date: Date, action: () -> Void) -> Disposable? {
-=======
 	/// Schedules an action for execution at or after the given date.
 	///
 	/// - parameters:
@@ -300,8 +229,8 @@
 	///
 	/// - returns: Optional `Disposable` that can be used to cancel the work
 	///            before it begins.
-	public func scheduleAfter(date: NSDate, action: () -> Void) -> Disposable? {
->>>>>>> f214c9d5
+	@discardableResult
+	public func schedule(after date: Date, action: () -> Void) -> Disposable? {
 		let d = SimpleDisposable()
 
 		queue.after(walltime: wallTime(with: date)) {
@@ -322,40 +251,29 @@
 	///   - repeatingEvery: Repetition interval.
 	///   - action: Closure of the action to repeat.
 	///
-<<<<<<< HEAD
-	/// Optionally returns a disposable that can be used to cancel the work
-	/// before it begins.
+	/// - returns: Optional disposable that can be used to cancel the work
+	///            before it begins.
 	@discardableResult
 	public func schedule(after date: Date, interval: TimeInterval, action: () -> Void) -> Disposable? {
-=======
-	/// - returns: Optional disposable that can be used to cancel the work
-	///            before it begins.
-	public func scheduleAfter(date: NSDate, repeatingEvery: NSTimeInterval, action: () -> Void) -> Disposable? {
->>>>>>> f214c9d5
 		// Apple's "Power Efficiency Guide for Mac Apps" recommends a leeway of
 		// at least 10% of the timer interval.
 		return schedule(after: date, interval: interval, leeway: interval * 0.1, action: action)
 	}
 
-<<<<<<< HEAD
+	/// Schedules a recurring action at the given interval with provided leeway,
+	/// beginning at the given start time.
+	///
+	/// - parameters:
+	///   - date: Date to schedule the first action for.
+	///   - repeatingEvery: Repetition interval.
+	///   - leeway: Some delta for repetition interval.
+	///   - action: Closure of the action to repeat.
+	///
+	/// - returns: Optional `Disposable` that can be used to cancel the work
+	///            before it begins.
 	@discardableResult
 	public func schedule(after date: Date, interval: TimeInterval, leeway: TimeInterval, action: () -> Void) -> Disposable? {
 		precondition(interval >= 0)
-=======
-	/// Schedules a recurring action at the given interval with provided leeway,
-	/// beginning at the given start time.
-	///
-	/// - parameters:
-	///   - date: Date to schedule the first action for.
-	///   - repeatingEvery: Repetition interval.
-	///   - leeway: Some delta for repetition interval.
-	///   - action: Closure of the action to repeat.
-	///
-	/// - returns: Optional `Disposable` that can be used to cancel the work
-	///            before it begins.
-	public func scheduleAfter(date: NSDate, repeatingEvery: NSTimeInterval, withLeeway leeway: NSTimeInterval, action: () -> Void) -> Disposable? {
-		precondition(repeatingEvery >= 0)
->>>>>>> f214c9d5
 		precondition(leeway >= 0)
 
 		let nsecInterval = interval * Double(NSEC_PER_SEC)
@@ -407,14 +325,10 @@
 	private var scheduledActions: [ScheduledAction] = []
 
 	/// Initializes a TestScheduler with the given start date.
-<<<<<<< HEAD
+	///
+	/// - parameters:
+	///   - startDate: The start date of the scheduler.
 	public init(startDate: Date = Date(timeIntervalSinceReferenceDate: 0)) {
-=======
-	///
-	/// - parameters:
-	///   - startDate: The start date of the scheduler.
-	public init(startDate: NSDate = NSDate(timeIntervalSinceReferenceDate: 0)) {
->>>>>>> f214c9d5
 		lock.name = "org.reactivecocoa.ReactiveCocoa.TestScheduler"
 		_currentDate = startDate
 	}
@@ -432,10 +346,6 @@
 		}
 	}
 
-<<<<<<< HEAD
-	@discardableResult
-	public func schedule(_ action: () -> Void) -> Disposable? {
-=======
 	/// Enqueues an action on the scheduler.
 	///
 	/// - note: The work is executed on `currentDate` as it is understood by the
@@ -447,29 +357,22 @@
 	///
 	/// - returns: Optional `Disposable` that can be used to cancel the work
 	///            before it begins.
-	public func schedule(action: () -> Void) -> Disposable? {
->>>>>>> f214c9d5
+	@discardableResult
+	public func schedule(_ action: () -> Void) -> Disposable? {
 		return schedule(ScheduledAction(date: currentDate, action: action))
 	}
 
 	/// Schedules an action for execution at or after the given date.
 	///
-<<<<<<< HEAD
-	/// Optionally returns a disposable that can be used to cancel the work
-	/// before it begins.
+	/// - parameters:
+	///   - date: Starting date.
+	///   - action: Closure of the action to perform.
+	///
+	/// - returns: Optional disposable that can be used to cancel the work
+	///            before it begins.
 	@discardableResult
 	public func schedule(after delay: TimeInterval, action: () -> Void) -> Disposable? {
 		return schedule(after: currentDate.addingTimeInterval(delay), action: action)
-=======
-	/// - parameters:
-	///   - date: Starting date.
-	///   - action: Closure of the action to perform.
-	///
-	/// - returns: Optional disposable that can be used to cancel the work
-	///            before it begins.
-	public func scheduleAfter(interval: NSTimeInterval, action: () -> Void) -> Disposable? {
-		return scheduleAfter(currentDate.dateByAddingTimeInterval(interval), action: action)
->>>>>>> f214c9d5
 	}
 
 	@discardableResult
@@ -477,23 +380,18 @@
 		return schedule(ScheduledAction(date: date, action: action))
 	}
 
-<<<<<<< HEAD
+	/// Schedules a recurring action at the given interval, beginning at the
+	/// given start time
+	///
+	/// - parameters:
+	///   - date: Date to schedule the first action for.
+	///   - repeatingEvery: Repetition interval.
+	///   - action: Closure of the action to repeat.
+	///
+	/// - returns: Optional `Disposable` that can be used to cancel the work
+	///            before it begins.
 	private func schedule(after date: Date, interval: TimeInterval, disposable: SerialDisposable, action: () -> Void) {
 		precondition(interval >= 0)
-=======
-	/// Schedules a recurring action at the given interval, beginning at the
-	/// given start time
-	///
-	/// - parameters:
-	///   - date: Date to schedule the first action for.
-	///   - repeatingEvery: Repetition interval.
-	///   - action: Closure of the action to repeat.
-	///
-	/// - returns: Optional `Disposable` that can be used to cancel the work
-	///            before it begins.
-	private func scheduleAfter(date: NSDate, repeatingEvery: NSTimeInterval, disposable: SerialDisposable, action: () -> Void) {
-		precondition(repeatingEvery >= 0)
->>>>>>> f214c9d5
 
 		disposable.innerDisposable = schedule(after: date) { [unowned self] in
 			action()
@@ -504,42 +402,31 @@
 	/// Schedules a recurring action at the given interval, beginning at the
 	/// given interval (counted from `currentDate`).
 	///
-<<<<<<< HEAD
-	/// Optionally returns a disposable that can be used to cancel the work
-	/// before it begins.
+	/// - parameters:
+	///   - interval: Interval to add to `currentDate`.
+	///   - repeatingEvery: Repetition interval.
+	///	  - leeway: Some delta for repetition interval.
+	///   - action: Closure of the action to repeat.
+	///
+	/// - returns: Optional `Disposable` that can be used to cancel the work
+	///            before it begins.
 	@discardableResult
 	public func schedule(after delay: TimeInterval, interval: TimeInterval, leeway: TimeInterval = 0, action: () -> Void) -> Disposable? {
 		return schedule(after: currentDate.addingTimeInterval(delay), interval: interval, leeway: leeway, action: action)
 	}
 
-	@discardableResult
-	public func schedule(after date: Date, interval: TimeInterval, leeway: TimeInterval = 0, action: () -> Void) -> Disposable? {
-=======
-	/// - parameters:
-	///   - interval: Interval to add to `currentDate`.
+	/// Schedules a recurring action at the given interval with
+	/// provided leeway, beginning at the given start time.
+	///
+	/// - parameters:
+	///   - date: Date to schedule the first action for.
 	///   - repeatingEvery: Repetition interval.
 	///	  - leeway: Some delta for repetition interval.
 	///   - action: Closure of the action to repeat.
 	///
 	/// - returns: Optional `Disposable` that can be used to cancel the work
-	///            before it begins.
-	public func scheduleAfter(interval: NSTimeInterval, repeatingEvery: NSTimeInterval, withLeeway leeway: NSTimeInterval = 0, action: () -> Void) -> Disposable? {
-		return scheduleAfter(currentDate.dateByAddingTimeInterval(interval), repeatingEvery: repeatingEvery, withLeeway: leeway, action: action)
-	}
-
-	/// Schedules a recurring action at the given interval with
-	/// provided leeway, beginning at the given start time.
-	///
-	/// - parameters:
-	///   - date: Date to schedule the first action for.
-	///   - repeatingEvery: Repetition interval.
-	///	  - leeway: Some delta for repetition interval.
-	///   - action: Closure of the action to repeat.
-	///
-	/// - returns: Optional `Disposable` that can be used to cancel the work
 	///	           before it begins.
-	public func scheduleAfter(date: NSDate, repeatingEvery: NSTimeInterval, withLeeway: NSTimeInterval = 0, action: () -> Void) -> Disposable? {
->>>>>>> f214c9d5
+	public func schedule(after date: Date, interval: TimeInterval, leeway: TimeInterval = 0, action: () -> Void) -> Disposable? {
 		let disposable = SerialDisposable()
 		schedule(after: date, interval: interval, disposable: disposable, action: action)
 		return disposable
@@ -556,14 +443,10 @@
 
 	/// Advances the virtualized clock by the given interval, dequeuing and
 	/// executing any actions along the way.
-<<<<<<< HEAD
+	///
+	/// - parameters:
+	///   - interval: Interval by which the current date will be advanced.
 	public func advance(by interval: TimeInterval) {
-=======
-	///
-	/// - parameters:
-	///   - interval: Interval by which the current date will be advanced.
-	public func advanceByInterval(interval: NSTimeInterval) {
->>>>>>> f214c9d5
 		lock.lock()
 		advance(to: currentDate.addingTimeInterval(interval))
 		lock.unlock()
@@ -571,14 +454,10 @@
 
 	/// Advances the virtualized clock to the given future date, dequeuing and
 	/// executing any actions up until that point.
-<<<<<<< HEAD
+	///
+	/// - parameters:
+	///   - newDate: Future date to which the virtual clock will be advanced.
 	public func advance(to newDate: Date) {
-=======
-	///
-	/// - parameters:
-	///   - newDate: Future date to which the virtual clock will be advanced.
-	public func advanceToDate(newDate: NSDate) {
->>>>>>> f214c9d5
 		lock.lock()
 
 		assert(currentDate.compare(newDate) != .orderedDescending)
