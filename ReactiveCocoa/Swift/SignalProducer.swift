--- conflicted
+++ resolved
@@ -123,25 +123,7 @@
 		// to run on the queue.
 		let state: Atomic<BufferState<T, E>> = Atomic(BufferState())
 
-<<<<<<< HEAD
 		let producer = self.init { observer, disposable in
-			lock.lock()
-
-			var token: RemovalToken?
-			observers.modify { observers in
-				guard var observers = observers else { return nil }
-				token = observers.insert(observer)
-				return observers
-			}
-
-			for event in events {
-				observer(event)
-			}
-
-			if let terminationEvent = terminationEvent {
-				observer(terminationEvent)
-=======
-		let producer = self { observer, disposable in
 			// Assigned to when replay() is invoked synchronously below.
 			var token: RemovalToken?
 
@@ -156,9 +138,8 @@
 				}
 
 				if let terminationEvent = originalState.terminationEvent {
-					observer.put(terminationEvent)
-				}
->>>>>>> d7c269f2
+					observer(terminationEvent)
+				}
 			}
 
 			// Prevent other threads from sending events while we're replaying,
@@ -175,37 +156,6 @@
 
 			if let token = token {
 				disposable.addDisposable {
-<<<<<<< HEAD
-					observers.modify { observers in
-						guard var observers = observers else { return nil }
-
-						observers.removeValueForToken(token)
-						return observers
-					}
-				}
-			}
-		}
-
-		let bufferingObserver: Signal<T, E>.Observer = { event in
-			lock.lock()
-			
-			let oldObservers = observers.modify { (observers) in
-				if event.isTerminating {
-					return nil
-				} else {
-					return observers
-				}
-			}
-
-			// If not disposed…
-			if let liveObservers = oldObservers {
-				if event.isTerminating {
-					terminationEvent = event
-				} else {
-					events.append(event)
-					while events.count > capacity {
-						events.removeAtIndex(0)
-=======
 					state.modify { (var state) in
 						state.observers?.removeValueForToken(token)
 						return state
@@ -214,7 +164,7 @@
 			}
 		}
 
-		let bufferingObserver = Signal<T, E>.Observer { event in
+		let bufferingObserver: Signal<T, E>.Observer = { event in
 			// Send serially with respect to other senders, and never while
 			// another thread is in the process of replaying.
 			dispatch_sync(queue) {
@@ -226,21 +176,15 @@
 						// attachments.
 						state.terminationEvent = event
 						state.observers = nil
->>>>>>> d7c269f2
 					}
 
 					return state
 				}
 
-<<<<<<< HEAD
-				for observer in liveObservers {
-					observer(event)
-=======
 				if let observers = originalState.observers {
 					for observer in observers {
-						observer.put(event)
-					}
->>>>>>> d7c269f2
+						observer(event)
+					}
 				}
 			}
 		}
